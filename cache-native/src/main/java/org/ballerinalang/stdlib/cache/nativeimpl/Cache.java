--- conflicted
+++ resolved
@@ -44,16 +44,10 @@
 
     private Cache() {}
 
-<<<<<<< HEAD
-    public static void externInit(BObject cache, int capacity) {
-        ConcurrentHashMap<BString, BMap<BString, Object>> map = new ConcurrentHashMap<>(capacity);
-        cache.addNativeData(CACHE_MAP, map);
-=======
     public static void externInit(BObject cache) {
         int capacity = (int) cache.getIntValue(StringUtils.fromString(MAX_CAPACITY));
         cacheMap = new ConcurrentLinkedHashMap<>(capacity);
         cache.addNativeData(CACHE, cacheMap);
->>>>>>> 91d24fb4
     }
 
     @SuppressWarnings("unchecked")
@@ -105,12 +99,6 @@
         return ValueCreator.createArrayValue(cacheMap.keySet().toArray(new BString[0]));
     }
 
-<<<<<<< HEAD
-    public static int size(BObject cache) {
-        ConcurrentHashMap<BString, BMap<BString, Object>> map =
-                (ConcurrentHashMap<BString, BMap<BString, Object>>) cache.getNativeData(CACHE_MAP);
-        return map.size();
-=======
     @SuppressWarnings("unchecked")
     public static int externSize(BObject cache) {
         cacheMap = (ConcurrentLinkedHashMap<BString, BMap<BString, Object>>) cache.getNativeData(CACHE);
@@ -127,6 +115,5 @@
                 cacheMap.remove(entry.getKey());
             }
         }
->>>>>>> 91d24fb4
     }
 }